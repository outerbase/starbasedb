#:schema node_modules/wrangler/config-schema.json
name = "starbasedb"
main = "src/index.ts"
compatibility_date = "2024-09-25"
account_id = "your-account-id"
compatibility_flags = ["nodejs_compat_v2"]

[build]
command = "npm run build"

assets = { directory = "./public/" }

rules = [
  { type = "Text", globs = ["**/*.sql"], fallthrough = true }
]

# Service Bindings
## DO NOT REMOVE: TEMPLATE SERVICES ##

# Workers Logs
# Docs: https://developers.cloudflare.com/workers/observability/logs/workers-logs/
# Configuration: https://developers.cloudflare.com/workers/observability/logs/workers-logs/#enable-workers-logs
[observability]
enabled = true

# Bind a Durable Object. Durable objects are a scale-to-zero compute primitive based on the actor model.
# Durable Objects can live for as long as needed. Use these when you need a long-running "server", such as in realtime apps.
# Docs: https://developers.cloudflare.com/workers/wrangler/configuration/#durable-objects
[durable_objects]
bindings = [
  { name = "DATABASE_DURABLE_OBJECT", class_name = "StarbaseDBDurableObject" }
]

# Durable Object migrations.
# Docs: https://developers.cloudflare.com/workers/wrangler/configuration/#migrations
[[migrations]]
tag = "v1"
new_sqlite_classes = ["StarbaseDBDurableObject"]

[vars]
# Use this in your Authorization header for full database access
ADMIN_AUTHORIZATION_TOKEN = ""
# Use this in your Authorization header for a user role with rules applied
CLIENT_AUTHORIZATION_TOKEN = ""
# Deploy the Durable Object in a specific region, default is "auto"
REGION = "auto"
# Database dump configuration
CHUNK_SIZE = "1000"
EXPORT_TIMEOUT = "25000"
EXPORT_CHUNK_SIZE = "1000"
EXPORT_TIMEOUT_MS = "25000"
EXPORT_BREATHING_TIME_MS = "5000"
EXPORT_MAX_RETRIES = "3"
ENABLE_DATABASE_DUMPS = "true"
ENABLE_EXPORT = "true"

# Uncomment the section below to create a user for logging into your database UI.
# You can access the Studio UI at: https://your_endpoint/studio
# STUDIO_USER = "admin"
# STUDIO_PASS = "123456"

# Toggle to enable default features 
ENABLE_ALLOWLIST = "1"
ENABLE_RLS = "1"
ENABLE_REST = "1"

# External database source details
# This enables Starbase to connect to an external data source
# OUTERBASE_API_KEY = ""
# EXTERNAL_DB_TYPE = "postgresql"
# EXTERNAL_DB_HOST = ""
# EXTERNAL_DB_PORT = 0
# EXTERNAL_DB_USER = ""
# EXTERNAL_DB_PASS = ""
# EXTERNAL_DB_DATABASE = ""
# EXTERNAL_DB_DEFAULT_SCHEMA = "public"

# EXTERNAL_DB_MONGODB_URI = ""
# EXTERNAL_DB_TURSO_URI = ""
# EXTERNAL_DB_TURSO_TOKEN = ""
# EXTERNAL_DB_STARBASEDB_URI = ""
# EXTERNAL_DB_STARBASEDB_TOKEN = ""
# EXTERNAL_DB_CLOUDFLARE_API_KEY = ""
# EXTERNAL_DB_CLOUDFLARE_ACCOUNT_ID = ""
# EXTERNAL_DB_CLOUDFLARE_DATABASE_ID = ""

AUTH_ALGORITHM = "RS256"
AUTH_JWKS_ENDPOINT = ""

<<<<<<< HEAD
# R2 Bucket for storing database dumps
[[r2_buckets]]
binding = "BUCKET"
bucket_name = "database-dumps"

# Hyperdrive configuration (commented for future use)
=======
>>>>>>> 805a4b55
# [[hyperdrive]]
# binding = "HYPERDRIVE"
# id = ""<|MERGE_RESOLUTION|>--- conflicted
+++ resolved
@@ -87,15 +87,12 @@
 AUTH_ALGORITHM = "RS256"
 AUTH_JWKS_ENDPOINT = ""
 
-<<<<<<< HEAD
 # R2 Bucket for storing database dumps
 [[r2_buckets]]
 binding = "BUCKET"
 bucket_name = "database-dumps"
 
 # Hyperdrive configuration (commented for future use)
-=======
->>>>>>> 805a4b55
 # [[hyperdrive]]
 # binding = "HYPERDRIVE"
 # id = ""