import { createResponse } from './utils';
import handleStudioRequest from "./studio";
import { Handler } from "./handler";
import { DatabaseStub, DataSource, RegionLocationHint, Source } from './types';
import { corsPreflight } from './cors';
export { DatabaseDurableObject } from './do'; 

const DURABLE_OBJECT_ID = 'sql-durable-object';

export interface Env {
    AUTHORIZATION_TOKEN: string;
    DATABASE_DURABLE_OBJECT: DurableObjectNamespace;
    REGION: string;
  
    // Studio credentials
    STUDIO_USER?: string;
    STUDIO_PASS?: string;
  
    // External database source details
    OUTERBASE_API_KEY?: string;
    EXTERNAL_DB_TYPE?: string;
    EXTERNAL_DB_HOST?: string;
    EXTERNAL_DB_PORT?: number;
    EXTERNAL_DB_USER?: string;
    EXTERNAL_DB_PASS?: string;
    EXTERNAL_DB_DATABASE?: string;
    EXTERNAL_DB_DEFAULT_SCHEMA?: string;

    EXTERNAL_DB_MONGODB_URI?: string;
    EXTERNAL_DB_TURSO_URI?: string;
    EXTERNAL_DB_TURSO_TOKEN?: string;
    EXTERNAL_DB_STARBASEDB_URI?: string;
    EXTERNAL_DB_STARBASEDB_TOKEN?: string;
    EXTERNAL_DB_CLOUDFLARE_API_KEY?: string;
    EXTERNAL_DB_CLOUDFLARE_ACCOUNT_ID?: string;
    EXTERNAL_DB_CLOUDFLARE_DATABASE_ID?: string;
  
    // ## DO NOT REMOVE: TEMPLATE INTERFACE ##
    ALLOWLIST: {
        isQueryAllowed(body: Record<string, any>): Promise<Response>;
    }
}

export default {
	/**
	 * This is the standard fetch handler for a Cloudflare Worker
	 *
	 * @param request - The request submitted to the Worker from the client
	 * @param env - The interface to reference bindings declared in wrangler.toml
	 * @param ctx - The execution context of the Worker
	 * @returns The response to be sent back to the client
	 */
	async fetch(request, env, ctx): Promise<Response> {
<<<<<<< HEAD
        const url = new URL(request.url);
        const pathname = url.pathname;
        const isWebSocket = request.headers.get("Upgrade") === "websocket";
        const clonedRequest = request.clone();

        /**
         * If the request is a GET request to the /studio endpoint, we can handle the request
         * directly in the Worker to avoid the need to deploy a separate Worker for the Studio.
         * Studio provides a user interface to interact with the SQLite database in the Durable
         * Object.
         */
        if (env.STUDIO_USER && env.STUDIO_PASS && request.method === 'GET' && pathname === '/studio') {
            return handleStudioRequest(request, {
                username: env.STUDIO_USER,
                password: env.STUDIO_PASS, 
                apiToken: env.AUTHORIZATION_TOKEN
            });
        }
=======
        try {
            const url = new URL(request.url);
            const pathname = url.pathname;
            const isWebSocket = request.headers.get("Upgrade") === "websocket";

            // Authorize the request with CORS rules before proceeding.
            if (request.method === 'OPTIONS') {
                const preflightResponse = corsPreflight(request)
                
                if (preflightResponse) {
                    return preflightResponse;
                }
            }
>>>>>>> 24c9fa99

            /**
             * If the request is a GET request to the /studio endpoint, we can handle the request
             * directly in the Worker to avoid the need to deploy a separate Worker for the Studio.
             * Studio provides a user interface to interact with the SQLite database in the Durable
             * Object.
             */
            if (env.STUDIO_USER && env.STUDIO_PASS && request.method === 'GET' && pathname === '/studio') {
                return handleStudioRequest(request, {
                    username: env.STUDIO_USER,
                    password: env.STUDIO_PASS, 
                    apiToken: env.AUTHORIZATION_TOKEN
                });
            }

<<<<<<< HEAD
        /**
         * Retrieve the Durable Object identifier from the environment bindings and instantiate a
         * Durable Object stub to interact with the Durable Object.
         */
        const region = env.REGION ?? RegionLocationHint.AUTO;
        const id: DurableObjectId = env.DATABASE_DURABLE_OBJECT.idFromName(DURABLE_OBJECT_ID);
        const stub = region !== RegionLocationHint.AUTO ? env.DATABASE_DURABLE_OBJECT.get(id, { locationHint: region as DurableObjectLocationHint }) : env.DATABASE_DURABLE_OBJECT.get(id);

        const source: Source = request.headers.get('X-Starbase-Source') as Source ?? url.searchParams.get('source') as Source ?? 'internal';
        const dataSource: DataSource = {
            source: source,
            request: clonedRequest,
            internalConnection: {
                durableObject: stub as unknown as DatabaseStub,
            },
            externalConnection: {
                outerbaseApiKey: env.OUTERBASE_API_KEY ?? ''
=======
            /**
             * Prior to proceeding to the Durable Object, we can perform any necessary validation or
             * authorization checks here to ensure the request signature is valid and authorized to
             * interact with the Durable Object.
             */
            if (request.headers.get('Authorization') !== `Bearer ${env.AUTHORIZATION_TOKEN}` && !isWebSocket) {
                return createResponse(undefined, 'Unauthorized request', 401)
            } else if (isWebSocket) {
                /**
                 * Web socket connections cannot pass in an Authorization header into their requests,
                 * so we can use a query parameter to validate the connection.
                 */
                const token = url.searchParams.get('token');

                if (token !== env.AUTHORIZATION_TOKEN) {
                    return new Response('WebSocket connections are not supported at this endpoint.', { status: 440 });
                }
>>>>>>> 24c9fa99
            }

<<<<<<< HEAD
        // ## DO NOT REMOVE: PRE-QUERY HOOKS ##
        // INSERT CODE HERE IF REQUIRED

        // This is the default request handler, do not modify.
        const response = await new Handler().handle(request, dataSource, env);

        // ## DO NOT REMOVE: POST-QUERY HOOKS ##
        // INSERT CODE HERE IF REQUIRED

        return response;
=======
            /**
             * Retrieve the Durable Object identifier from the environment bindings and instantiate a
             * Durable Object stub to interact with the Durable Object.
             */
            const region = env.REGION ?? RegionLocationHint.AUTO;
            const id: DurableObjectId = env.DATABASE_DURABLE_OBJECT.idFromName(DURABLE_OBJECT_ID);
            const stub = region !== RegionLocationHint.AUTO ? env.DATABASE_DURABLE_OBJECT.get(id, { locationHint: region as DurableObjectLocationHint }) : env.DATABASE_DURABLE_OBJECT.get(id);

            const source: Source = request.headers.get('X-Starbase-Source') as Source ?? url.searchParams.get('source') as Source ?? 'internal';
            const dataSource: DataSource = {
                source: source,
                request: request.clone(),
                internalConnection: {
                    durableObject: stub as unknown as DatabaseStub,
                },
                externalConnection: {
                    outerbaseApiKey: env.OUTERBASE_API_KEY ?? ''
                }
            };

            return await new Handler().handle(request, dataSource, env);
        } catch (error) {
            // Return error response to client
            return createResponse(
                undefined, 
                error instanceof Error ? error.message : 'An unexpected error occurred',
                400
            );
        }
>>>>>>> 24c9fa99
	},
} satisfies ExportedHandler<Env>;<|MERGE_RESOLUTION|>--- conflicted
+++ resolved
@@ -37,7 +37,7 @@
   
     // ## DO NOT REMOVE: TEMPLATE INTERFACE ##
     ALLOWLIST: {
-        isQueryAllowed(body: Record<string, any>): Promise<Response>;
+        isQueryAllowed(sql: string): Promise<boolean | Error>;
     }
 }
 
@@ -51,26 +51,6 @@
 	 * @returns The response to be sent back to the client
 	 */
 	async fetch(request, env, ctx): Promise<Response> {
-<<<<<<< HEAD
-        const url = new URL(request.url);
-        const pathname = url.pathname;
-        const isWebSocket = request.headers.get("Upgrade") === "websocket";
-        const clonedRequest = request.clone();
-
-        /**
-         * If the request is a GET request to the /studio endpoint, we can handle the request
-         * directly in the Worker to avoid the need to deploy a separate Worker for the Studio.
-         * Studio provides a user interface to interact with the SQLite database in the Durable
-         * Object.
-         */
-        if (env.STUDIO_USER && env.STUDIO_PASS && request.method === 'GET' && pathname === '/studio') {
-            return handleStudioRequest(request, {
-                username: env.STUDIO_USER,
-                password: env.STUDIO_PASS, 
-                apiToken: env.AUTHORIZATION_TOKEN
-            });
-        }
-=======
         try {
             const url = new URL(request.url);
             const pathname = url.pathname;
@@ -84,7 +64,6 @@
                     return preflightResponse;
                 }
             }
->>>>>>> 24c9fa99
 
             /**
              * If the request is a GET request to the /studio endpoint, we can handle the request
@@ -100,25 +79,6 @@
                 });
             }
 
-<<<<<<< HEAD
-        /**
-         * Retrieve the Durable Object identifier from the environment bindings and instantiate a
-         * Durable Object stub to interact with the Durable Object.
-         */
-        const region = env.REGION ?? RegionLocationHint.AUTO;
-        const id: DurableObjectId = env.DATABASE_DURABLE_OBJECT.idFromName(DURABLE_OBJECT_ID);
-        const stub = region !== RegionLocationHint.AUTO ? env.DATABASE_DURABLE_OBJECT.get(id, { locationHint: region as DurableObjectLocationHint }) : env.DATABASE_DURABLE_OBJECT.get(id);
-
-        const source: Source = request.headers.get('X-Starbase-Source') as Source ?? url.searchParams.get('source') as Source ?? 'internal';
-        const dataSource: DataSource = {
-            source: source,
-            request: clonedRequest,
-            internalConnection: {
-                durableObject: stub as unknown as DatabaseStub,
-            },
-            externalConnection: {
-                outerbaseApiKey: env.OUTERBASE_API_KEY ?? ''
-=======
             /**
              * Prior to proceeding to the Durable Object, we can perform any necessary validation or
              * authorization checks here to ensure the request signature is valid and authorized to
@@ -136,21 +96,8 @@
                 if (token !== env.AUTHORIZATION_TOKEN) {
                     return new Response('WebSocket connections are not supported at this endpoint.', { status: 440 });
                 }
->>>>>>> 24c9fa99
             }
 
-<<<<<<< HEAD
-        // ## DO NOT REMOVE: PRE-QUERY HOOKS ##
-        // INSERT CODE HERE IF REQUIRED
-
-        // This is the default request handler, do not modify.
-        const response = await new Handler().handle(request, dataSource, env);
-
-        // ## DO NOT REMOVE: POST-QUERY HOOKS ##
-        // INSERT CODE HERE IF REQUIRED
-
-        return response;
-=======
             /**
              * Retrieve the Durable Object identifier from the environment bindings and instantiate a
              * Durable Object stub to interact with the Durable Object.
@@ -180,6 +127,5 @@
                 400
             );
         }
->>>>>>> 24c9fa99
 	},
 } satisfies ExportedHandler<Env>;